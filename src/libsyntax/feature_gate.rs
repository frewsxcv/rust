--- conflicted
+++ resolved
@@ -37,7 +37,6 @@
 use std::slice;
 use std::ascii::AsciiExt;
 
-<<<<<<< HEAD
 // If you change this list without updating src/doc/reference.md, @cmr will be sad
 // Don't ever remove anything from this list; set them to 'Removed'.
 // The version numbers here correspond to the version in which the current status
@@ -74,7 +73,7 @@
 
     ("rustc_diagnostic_macros", "1.0.0", Active),
     ("unboxed_closures", "1.0.0", Active),
-    ("import_shadowing", "1.0.0", Active),
+    ("import_shadowing", "1.0.0", Removed),
     ("advanced_slice_patterns", "1.0.0", Active),
     ("tuple_indexing", "1.0.0", Accepted),
     ("associated_types", "1.0.0", Accepted),
@@ -90,55 +89,6 @@
     ("plugin", "1.0.0", Active),
     ("start", "1.0.0", Active),
     ("main", "1.0.0", Active),
-=======
-
-// if you change this list without updating src/doc/reference.md, @cmr will be sad
-static KNOWN_FEATURES: &'static [(&'static str, Status)] = &[
-    ("globs", Accepted),
-    ("macro_rules", Accepted),
-    ("struct_variant", Accepted),
-    ("asm", Active),
-    ("managed_boxes", Removed),
-    ("non_ascii_idents", Active),
-    ("thread_local", Active),
-    ("link_args", Active),
-    ("phase", Removed),
-    ("plugin_registrar", Active),
-    ("log_syntax", Active),
-    ("trace_macros", Active),
-    ("concat_idents", Active),
-    ("unsafe_destructor", Active),
-    ("intrinsics", Active),
-    ("lang_items", Active),
-
-    ("simd", Active),
-    ("default_type_params", Accepted),
-    ("quote", Active),
-    ("link_llvm_intrinsics", Active),
-    ("linkage", Active),
-    ("struct_inherit", Removed),
-
-    ("quad_precision_float", Removed),
-
-    ("rustc_diagnostic_macros", Active),
-    ("unboxed_closures", Active),
-    ("import_shadowing", Removed),
-    ("advanced_slice_patterns", Active),
-    ("tuple_indexing", Accepted),
-    ("associated_types", Accepted),
-    ("visible_private_types", Active),
-    ("slicing_syntax", Active),
-    ("box_syntax", Active),
-    ("on_unimplemented", Active),
-    ("simd_ffi", Active),
-
-    ("if_let", Accepted),
-    ("while_let", Accepted),
-
-    ("plugin", Active),
-    ("start", Active),
-    ("main", Active),
->>>>>>> 0430a43d
 
     // A temporary feature gate used to enable parser extensions needed
     // to bootstrap fix for #5723.
