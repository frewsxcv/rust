--- conflicted
+++ resolved
@@ -366,7 +366,6 @@
     let vi = v.iter();
 
     assert_eq!(c.size_hint(), (uint::MAX, None));
-<<<<<<< HEAD
     assert_eq!(vi.clone().size_hint(), (10, Some(10)));
 
     assert_eq!(c.clone().take(5).size_hint(), (5, Some(5)));
@@ -376,10 +375,10 @@
     assert_eq!(c.clone().enumerate().size_hint(), (uint::MAX, None));
     assert_eq!(c.clone().chain(vi.clone().map(|&i| i)).size_hint(), (uint::MAX, None));
     assert_eq!(c.clone().zip(vi.clone()).size_hint(), (10, Some(10)));
-    assert_eq!(c.clone().scan(0i, |_,_| Some(0i)).size_hint(), (0, None));
+    assert_eq!(c.clone().scan(0i, |_,_| Some(0)).size_hint(), (0, None));
     assert_eq!(c.clone().filter(|_| false).size_hint(), (0, None));
-    assert_eq!(c.clone().map(|_| 0i).size_hint(), (uint::MAX, None));
-    assert_eq!(c.filter_map(|_| Some(0i)).size_hint(), (0, None));
+    assert_eq!(c.clone().map(|_| 0).size_hint(), (uint::MAX, None));
+    assert_eq!(c.filter_map(|_| Some(0)).size_hint(), (0, None));
 
     assert_eq!(vi.clone().take(5).size_hint(), (5, Some(5)));
     assert_eq!(vi.clone().take(12).size_hint(), (10, Some(10)));
@@ -390,39 +389,10 @@
     assert_eq!(vi.clone().enumerate().size_hint(), (10, Some(10)));
     assert_eq!(vi.clone().chain(v2.iter()).size_hint(), (13, Some(13)));
     assert_eq!(vi.clone().zip(v2.iter()).size_hint(), (3, Some(3)));
-    assert_eq!(vi.clone().scan(0i, |_,_| Some(0i)).size_hint(), (0, Some(10)));
+    assert_eq!(vi.clone().scan(0i, |_,_| Some(0)).size_hint(), (0, Some(10)));
     assert_eq!(vi.clone().filter(|_| false).size_hint(), (0, Some(10)));
     assert_eq!(vi.clone().map(|&i| i+1).size_hint(), (10, Some(10)));
-    assert_eq!(vi.filter_map(|_| Some(0i)).size_hint(), (0, Some(10)));
-=======
-    assert_eq!(vi.size_hint(), (10, Some(10)));
-
-    assert_eq!(c.take(5).size_hint(), (5, Some(5)));
-    assert_eq!(c.skip(5).size_hint().1, None);
-    assert_eq!(c.take_while(|_| false).size_hint(), (0, None));
-    assert_eq!(c.skip_while(|_| false).size_hint(), (0, None));
-    assert_eq!(c.enumerate().size_hint(), (uint::MAX, None));
-    assert_eq!(c.chain(vi.map(|&i| i)).size_hint(), (uint::MAX, None));
-    assert_eq!(c.zip(vi).size_hint(), (10, Some(10)));
-    assert_eq!(c.scan(0, |_,_| Some(0)).size_hint(), (0, None));
-    assert_eq!(c.filter(|_| false).size_hint(), (0, None));
-    assert_eq!(c.map(|_| 0).size_hint(), (uint::MAX, None));
-    assert_eq!(c.filter_map(|_| Some(0)).size_hint(), (0, None));
-
-    assert_eq!(vi.take(5).size_hint(), (5, Some(5)));
-    assert_eq!(vi.take(12).size_hint(), (10, Some(10)));
-    assert_eq!(vi.skip(3).size_hint(), (7, Some(7)));
-    assert_eq!(vi.skip(12).size_hint(), (0, Some(0)));
-    assert_eq!(vi.take_while(|_| false).size_hint(), (0, Some(10)));
-    assert_eq!(vi.skip_while(|_| false).size_hint(), (0, Some(10)));
-    assert_eq!(vi.enumerate().size_hint(), (10, Some(10)));
-    assert_eq!(vi.chain(v2.iter()).size_hint(), (13, Some(13)));
-    assert_eq!(vi.zip(v2.iter()).size_hint(), (3, Some(3)));
-    assert_eq!(vi.scan(0, |_,_| Some(0)).size_hint(), (0, Some(10)));
-    assert_eq!(vi.filter(|_| false).size_hint(), (0, Some(10)));
-    assert_eq!(vi.map(|&i| i+1).size_hint(), (10, Some(10)));
     assert_eq!(vi.filter_map(|_| Some(0)).size_hint(), (0, Some(10)));
->>>>>>> 7f64fe4e
 }
 
 #[test]
